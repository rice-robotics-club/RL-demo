--- conflicted
+++ resolved
@@ -349,7 +349,6 @@
         # Orientation Reward (needs to be written to be a relative turn command rather than a fixed vector, but i will implement later)
 
         ## Calculate total reward:
-<<<<<<< HEAD
         total_reward = (r_lin_vel+r_ang_vel+ r_height + r_pose + r_action_rate + r_lin_vel_z + r_rp)
         new_history = pd.DataFrame({'step_taken':[steps_taken],'lin_vel':[r_lin_vel], 'ang_vel':[r_ang_vel], 'height':[r_height], 'pose':[r_pose], 'action_rate':[r_action_rate], 'lin_vel_z':[r_lin_vel_z], 'rp':[r_rp],'total':[total_reward]})
         self.reward_history = pd.concat([self.reward_history,new_history], ignore_index=True)
@@ -357,9 +356,6 @@
             self.reward_history.to_csv(self.reward_history_filename, index=False)
             if len(self.reward_history) > 100000:
                 self.reward_history = self.reward_history.iloc[-100000:]
-=======
-        total_reward = (r_lin_vel+r_ang_vel+ r_height + r_pose + r_action_rate + r_lin_vel_z + r_rp + r_survival    )
->>>>>>> e88348ed
         return total_reward
     def calculate_step_reward(self, action, steps_taken=0):
         ''' 
